--- conflicted
+++ resolved
@@ -22,11 +22,7 @@
   object Version {
     val specs2 = "4.10.5"
     val circe = "0.13.0"
-<<<<<<< HEAD
-    val cats = "2.3.1"
-=======
     val cats = "2.3.0"
->>>>>>> 2f65df86
     val sttp = "3.0.0-RC11"
     val silencer = "1.7.1"
   }
