--- conflicted
+++ resolved
@@ -65,13 +65,8 @@
     val jose4j = "org.bitbucket.b_c" % "jose4j" % "0.7.8"
     val bouncyCastle = "org.bouncycastle" % "bcprov-jdk15on" % "1.68"
     val scalaXml = "org.scala-lang.modules" %% "scala-xml" % "1.3.0"
-<<<<<<< HEAD
-    val collectionCombat = "org.scala-lang.modules" %% "scala-collection-compat" % "2.4.4"
-    val scalaLogging = "com.typesafe.scala-logging" %% "scala-logging" % "3.9.3"
-=======
     val collectionCombat = "org.scala-lang.modules" %% "scala-collection-compat" % "2.4.3"
     val scalaLogging = "com.typesafe.scala-logging" %% "scala-logging" % "3.9.4"
->>>>>>> 77478a33
     val logbackClassic = "ch.qos.logback" % "logback-classic" % "1.2.3"
   }
 }