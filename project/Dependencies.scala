/**
 * Licensed to the Minutemen Group under one or more contributor license
 * agreements. See the COPYRIGHT file distributed with this work for
 * additional information regarding copyright ownership.
 *
 * Licensed under the Apache License, Version 2.0 (the "License"); you
 * may not use this file except in compliance with the License. You may
 * obtain a copy of the License at
 *
 *     http://www.apache.org/licenses/LICENSE-2.0
 *
 * Unless required by applicable law or agreed to in writing, software
 * distributed under the License is distributed on an "AS IS" BASIS,
 * WITHOUT WARRANTIES OR CONDITIONS OF ANY KIND, either express or implied.
 * See the License for the specific language governing permissions and
 * limitations under the License.
 */
import sbt._

object Dependencies {

  object Version {
    val specs2 = "4.10.5"
    val circe = "0.13.0"
<<<<<<< HEAD
    val cats = "2.3.0"
    val sttp = "3.0.0-RC10"
=======
    val cats = "2.2.0"
    val sttp = "3.0.0-RC11"
>>>>>>> 74f06ea4
    val silencer = "1.7.1"
  }

  val resolvers = Seq()

  object Library {

    object Specs2 {
      val core = "org.specs2" %% "specs2-core" % Version.specs2
      val matcherExtra = "org.specs2" %% "specs2-matcher-extra" % Version.specs2
      val mock = "org.specs2" %% "specs2-mock" % Version.specs2
    }

    object Circe {
      val core = "io.circe" %% "circe-core" % Version.circe
      val parser = "io.circe" %% "circe-parser" % Version.circe
    }

    object Cats {
      val core = "org.typelevel" %% "cats-core" % Version.cats
      val effect = "org.typelevel" %% "cats-effect" % Version.cats
    }

    object Sttp {
      val core = "com.softwaremill.sttp.client3" %% "core" % Version.sttp
      val circe = "com.softwaremill.sttp.client3" %% "circe" % Version.sttp
      val cats = "com.softwaremill.sttp.client3" %% "async-http-client-backend-cats" % Version.sttp
    }

    object Silencer {
      val compiler = compilerPlugin(("com.github.ghik" % "silencer-plugin" % Version.silencer).cross(CrossVersion.full))
      val lib = ("com.github.ghik" % "silencer-lib" % Version.silencer % Provided).cross(CrossVersion.full)
    }

    val jbcrypt = "org.mindrot" % "jbcrypt" % "0.4"
    val slf4jApi = "org.slf4j" % "slf4j-api" % "1.7.13"
    val inject = "javax.inject" % "javax.inject" % "1"
    val commonCodec = "commons-codec" % "commons-codec" % "1.15"
    val jose4j = "org.bitbucket.b_c" % "jose4j" % "0.7.2"
    val bouncyCastle = "org.bouncycastle" % "bcprov-jdk15on" % "1.67"
    val scalaXml = "org.scala-lang.modules" %% "scala-xml" % "1.3.0"
    val collectionCombat = "org.scala-lang.modules" %% "scala-collection-compat" % "2.3.1"
    val scalaLogging = "com.typesafe.scala-logging" %% "scala-logging" % "3.9.2"
    val logbackClassic = "ch.qos.logback" % "logback-classic" % "1.2.3"
  }
}<|MERGE_RESOLUTION|>--- conflicted
+++ resolved
@@ -22,13 +22,8 @@
   object Version {
     val specs2 = "4.10.5"
     val circe = "0.13.0"
-<<<<<<< HEAD
-    val cats = "2.3.0"
-    val sttp = "3.0.0-RC10"
-=======
     val cats = "2.2.0"
     val sttp = "3.0.0-RC11"
->>>>>>> 74f06ea4
     val silencer = "1.7.1"
   }
 
