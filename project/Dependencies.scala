/**
 * Licensed to the Minutemen Group under one or more contributor license
 * agreements. See the COPYRIGHT file distributed with this work for
 * additional information regarding copyright ownership.
 *
 * Licensed under the Apache License, Version 2.0 (the "License"); you
 * may not use this file except in compliance with the License. You may
 * obtain a copy of the License at
 *
 *     http://www.apache.org/licenses/LICENSE-2.0
 *
 * Unless required by applicable law or agreed to in writing, software
 * distributed under the License is distributed on an "AS IS" BASIS,
 * WITHOUT WARRANTIES OR CONDITIONS OF ANY KIND, either express or implied.
 * See the License for the specific language governing permissions and
 * limitations under the License.
 */
import sbt._

object Dependencies {

  object Version {
<<<<<<< HEAD
    val specs2 = "4.10.6"
    val circe = "0.14.1"
=======
    val specs2 = "4.12.3"
    val circe = "0.13.0"
>>>>>>> 77478a33
    val cats = "2.3.1"
    val sttp = "3.0.0-RC11"
    val silencer = "1.7.1"
  }

  val resolvers = Seq()

  object Library {

    object Specs2 {
      val core = "org.specs2" %% "specs2-core" % Version.specs2
      val matcherExtra = "org.specs2" %% "specs2-matcher-extra" % Version.specs2
      val mock = "org.specs2" %% "specs2-mock" % Version.specs2
    }

    object Circe {
      val core = "io.circe" %% "circe-core" % Version.circe
      val parser = "io.circe" %% "circe-parser" % Version.circe
    }

    object Cats {
      val core = "org.typelevel" %% "cats-core" % Version.cats
      val effect = "org.typelevel" %% "cats-effect" % Version.cats
    }

    object Sttp {
      val core = "com.softwaremill.sttp.client3" %% "core" % Version.sttp
      val circe = "com.softwaremill.sttp.client3" %% "circe" % Version.sttp
      val cats = "com.softwaremill.sttp.client3" %% "async-http-client-backend-cats" % Version.sttp
    }

    object Silencer {
      val compiler = compilerPlugin(("com.github.ghik" % "silencer-plugin" % Version.silencer).cross(CrossVersion.full))
      val lib = ("com.github.ghik" % "silencer-lib" % Version.silencer % Provided).cross(CrossVersion.full)
    }

    val jbcrypt = "org.mindrot" % "jbcrypt" % "0.4"
    val slf4jApi = "org.slf4j" % "slf4j-api" % "1.7.13"
    val inject = "javax.inject" % "javax.inject" % "1"
    val commonCodec = "commons-codec" % "commons-codec" % "1.15"
    val jose4j = "org.bitbucket.b_c" % "jose4j" % "0.7.8"
    val bouncyCastle = "org.bouncycastle" % "bcprov-jdk15on" % "1.68"
    val scalaXml = "org.scala-lang.modules" %% "scala-xml" % "1.3.0"
    val collectionCombat = "org.scala-lang.modules" %% "scala-collection-compat" % "2.4.3"
    val scalaLogging = "com.typesafe.scala-logging" %% "scala-logging" % "3.9.4"
    val logbackClassic = "ch.qos.logback" % "logback-classic" % "1.2.3"
  }
}<|MERGE_RESOLUTION|>--- conflicted
+++ resolved
@@ -20,13 +20,8 @@
 object Dependencies {
 
   object Version {
-<<<<<<< HEAD
-    val specs2 = "4.10.6"
-    val circe = "0.14.1"
-=======
     val specs2 = "4.12.3"
     val circe = "0.13.0"
->>>>>>> 77478a33
     val cats = "2.3.1"
     val sttp = "3.0.0-RC11"
     val silencer = "1.7.1"
