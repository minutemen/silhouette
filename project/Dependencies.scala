/**
 * Licensed to the Minutemen Group under one or more contributor license
 * agreements. See the COPYRIGHT file distributed with this work for
 * additional information regarding copyright ownership.
 *
 * Licensed under the Apache License, Version 2.0 (the "License"); you
 * may not use this file except in compliance with the License. You may
 * obtain a copy of the License at
 *
 *     http://www.apache.org/licenses/LICENSE-2.0
 *
 * Unless required by applicable law or agreed to in writing, software
 * distributed under the License is distributed on an "AS IS" BASIS,
 * WITHOUT WARRANTIES OR CONDITIONS OF ANY KIND, either express or implied.
 * See the License for the specific language governing permissions and
 * limitations under the License.
 */
import sbt._

object Dependencies {

  object Version {
    val specs2 = "4.12.3"
    val circe = "0.13.0"
    val cats = "2.3.1"
    val sttp = "3.0.0-RC11"
    val silencer = "1.7.1"
  }

  val resolvers = Seq()

  object Library {

    object Specs2 {
      val core = "org.specs2" %% "specs2-core" % Version.specs2
      val matcherExtra = "org.specs2" %% "specs2-matcher-extra" % Version.specs2
      val mock = "org.specs2" %% "specs2-mock" % Version.specs2
    }

    object Circe {
      val core = "io.circe" %% "circe-core" % Version.circe
      val parser = "io.circe" %% "circe-parser" % Version.circe
    }

    object Cats {
      val core = "org.typelevel" %% "cats-core" % Version.cats
      val effect = "org.typelevel" %% "cats-effect" % Version.cats
    }

    object Sttp {
      val core = "com.softwaremill.sttp.client3" %% "core" % Version.sttp
      val circe = "com.softwaremill.sttp.client3" %% "circe" % Version.sttp
      val cats = "com.softwaremill.sttp.client3" %% "async-http-client-backend-cats" % Version.sttp
    }

    object Silencer {
      val compiler = compilerPlugin(("com.github.ghik" % "silencer-plugin" % Version.silencer).cross(CrossVersion.full))
      val lib = ("com.github.ghik" % "silencer-lib" % Version.silencer % Provided).cross(CrossVersion.full)
    }

    val jbcrypt = "org.mindrot" % "jbcrypt" % "0.4"
    val slf4jApi = "org.slf4j" % "slf4j-api" % "1.7.13"
    val inject = "javax.inject" % "javax.inject" % "1"
    val commonCodec = "commons-codec" % "commons-codec" % "1.15"
<<<<<<< HEAD
    val jose4j = "org.bitbucket.b_c" % "jose4j" % "0.7.7"
    val bouncyCastle = "org.bouncycastle" % "bcprov-jdk15on" % "1.69"
=======
    val jose4j = "org.bitbucket.b_c" % "jose4j" % "0.7.8"
    val bouncyCastle = "org.bouncycastle" % "bcprov-jdk15on" % "1.68"
>>>>>>> 77478a33
    val scalaXml = "org.scala-lang.modules" %% "scala-xml" % "1.3.0"
    val collectionCombat = "org.scala-lang.modules" %% "scala-collection-compat" % "2.4.3"
    val scalaLogging = "com.typesafe.scala-logging" %% "scala-logging" % "3.9.4"
    val logbackClassic = "ch.qos.logback" % "logback-classic" % "1.2.3"
  }
}<|MERGE_RESOLUTION|>--- conflicted
+++ resolved
@@ -62,13 +62,8 @@
     val slf4jApi = "org.slf4j" % "slf4j-api" % "1.7.13"
     val inject = "javax.inject" % "javax.inject" % "1"
     val commonCodec = "commons-codec" % "commons-codec" % "1.15"
-<<<<<<< HEAD
-    val jose4j = "org.bitbucket.b_c" % "jose4j" % "0.7.7"
-    val bouncyCastle = "org.bouncycastle" % "bcprov-jdk15on" % "1.69"
-=======
     val jose4j = "org.bitbucket.b_c" % "jose4j" % "0.7.8"
     val bouncyCastle = "org.bouncycastle" % "bcprov-jdk15on" % "1.68"
->>>>>>> 77478a33
     val scalaXml = "org.scala-lang.modules" %% "scala-xml" % "1.3.0"
     val collectionCombat = "org.scala-lang.modules" %% "scala-collection-compat" % "2.4.3"
     val scalaLogging = "com.typesafe.scala-logging" %% "scala-logging" % "3.9.4"
